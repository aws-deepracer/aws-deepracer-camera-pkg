--- conflicted
+++ resolved
@@ -153,14 +153,10 @@
                         continue;
                     }
                     try {
-<<<<<<< HEAD
-                            msg.images.push_back(*(cv_bridge::CvImage(header, "bgr8", frame).toImageMsg().get()));
-=======
                         if(resizeImages_) {
                             cv::resize(frame, frame, cv::Size(DEFAULT_IMAGE_WIDTH, DEFAULT_IMAGE_HEIGHT));
                         }
-                        msg.images.push_back(*(cv_bridge::CvImage(std_msgs::msg::Header(), "bgr8", frame).toImageMsg().get()));
->>>>>>> 413e5319
+                        msg.images.push_back(*(cv_bridge::CvImage(header, "bgr8", frame).toImageMsg().get()));
                     }
                     catch (cv_bridge::Exception& e) {
                         RCLCPP_ERROR(this->get_logger(), "cv_bridge exception: %s", e.what());
